--- conflicted
+++ resolved
@@ -1,8 +1,4 @@
 {
   "name": "com.android.tzdata",
-<<<<<<< HEAD
-  "version": 300803100
-=======
-  "version": 309999900
->>>>>>> db114f86
+  "version": 300900000
 }