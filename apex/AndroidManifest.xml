<?xml version="1.0" encoding="utf-8"?>
<!--
 * Copyright (C) 2017 The Android Open Source Project
 *
 * Licensed under the Apache License, Version 2.0 (the "License");
 * you may not use this file except in compliance with the License.
 * You may obtain a copy of the License at
 *
 *      http://www.apache.org/licenses/LICENSE-2.0
 *
 * Unless required by applicable law or agreed to in writing, software
 * distributed under the License is distributed on an "AS IS" BASIS,
 * WITHOUT WARRANTIES OR CONDITIONS OF ANY KIND, either express or implied.
 * See the License for the specific language governing permissions and
 * limitations under the License.
 -->
<manifest xmlns:android="http://schemas.android.com/apk/res/android"
  package="com.android.tzdata">
  <!-- APEX does not have classes.dex -->
  <application android:hasCode="false" />
  <!--
    *  The content of the time zone data module is tied to (among other things)
    *  the version of ICU being used on the device. Since that typically
    *  updates every dessert release, we lock the module to a single API level.
    -->
<<<<<<< HEAD
  <uses-sdk
      android:minSdkVersion="28"
      android:maxSdkVersion="28"
      android:targetSdkVersion="28"
=======
  <!-- TODO: Uncomment this when the R API level is fixed. b/148281152 -->
  <!--uses-sdk
      android:minSdkVersion="29"
      android:maxSdkVersion="29"
      android:targetSdkVersion="29"
>>>>>>> a3588952
  />
  -->
</manifest><|MERGE_RESOLUTION|>--- conflicted
+++ resolved
@@ -23,18 +23,11 @@
     *  the version of ICU being used on the device. Since that typically
     *  updates every dessert release, we lock the module to a single API level.
     -->
-<<<<<<< HEAD
-  <uses-sdk
-      android:minSdkVersion="28"
-      android:maxSdkVersion="28"
-      android:targetSdkVersion="28"
-=======
   <!-- TODO: Uncomment this when the R API level is fixed. b/148281152 -->
   <!--uses-sdk
       android:minSdkVersion="29"
       android:maxSdkVersion="29"
       android:targetSdkVersion="29"
->>>>>>> a3588952
   />
   -->
 </manifest>